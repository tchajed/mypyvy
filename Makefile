--- conflicted
+++ resolved
@@ -45,75 +45,6 @@
 
 updr: examples/lockserv.updr examples/sharded-kv.updr
 
-<<<<<<< HEAD
-bench:
-	$(PYTHON) script/benchmark.py
-
-%.typecheck: %.pyv
-	$(PYTHON) src/mypyvy.py typecheck $(MYPYVY_OPTS) $<
-
-%.trace: %.pyv
-	$(PYTHON) src/mypyvy.py trace $(MYPYVY_OPTS) $<
-
-%.verify: %.pyv
-	time $(PYTHON) src/mypyvy.py verify $(MYPYVY_OPTS) $<
-
-%.updr: %.pyv
-	time $(PYTHON) src/mypyvy.py updr $(MYPYVY_OPTS) $<
-
-pd-old:
-	# enumerate-reachable-states
-	time $(PYTHON) src/mypyvy.py enumerate-reachable-states $(MYPYVY_OPTS) examples/lockserv.pyv > lockserv.enumerate_reachable_states.log
-	grep "found 25 states" lockserv.enumerate_reachable_states.log
-
-	# forward-explore-inv
-	time $(PYTHON) src/mypyvy.py pd-forward-explore-inv --clear-cache $(MYPYVY_OPTS) examples/lockserv_cnf.pyv > lockserv_cnf_clear_cache.log
-	time $(PYTHON) src/mypyvy.py pd-forward-explore-inv --cache-only $(MYPYVY_OPTS)   examples/lockserv_cnf.pyv > lockserv_cnf_cache_only.log
-	# time $(PYTHON) src/mypyvy.py pd-forward-explore-inv --clear-cache-memo --cache-only-discovered $(MYPYVY_OPTS) examples/lockserv_cnf.pyv > lockserv_cnf_only_discovered.log  # TODO: this currently fails due to not accurately detecting isomorphic states in the cache
-
-	# forward-explore-inv with unrolling
-	# TODO: this fails because logic.State.eval does not support caching:
-	# time $(PYTHON) src/mypyvy.py pd-forward-explore-inv --unroll-to-depth=1 $(MYPYVY_OPTS) examples/lockserv.pyv > lockserv.forward_explore_inv.1.log
-	#grep "  X  " lockserv.forward_explore_inv.1.log
-# 	time $(PYTHON) src/mypyvy.py pd-forward-explore-inv --unroll-to-depth=2 $(MYPYVY_OPTS) examples/lockserv.pyv > lockserv.forward_explore_inv.2.log
-# 	! grep "  X  " lockserv.forward_explore_inv.2.log
-# 	time $(PYTHON) src/mypyvy.py pd-forward-explore-inv --unroll-to-depth=3 $(MYPYVY_OPTS) examples/lockserv.pyv > lockserv.forward_explore_inv.3.log
-# 	! grep "  X  " lockserv.forward_explore_inv.3.log
-	# TODO: this fails because logic.State.eval does not support caching:
-	# time $(PYTHON) src/mypyvy.py pd-forward-explore-inv --unroll-to-depth=1 $(MYPYVY_OPTS) examples/pd/paxos_forall.pyv > paxos_forall.forward_explore_inv.1.log
-	# grep "  X  " paxos_forall.forward_explore_inv.1.log
-#	time $(PYTHON) src/mypyvy.py pd-forward-explore-inv --unroll-to-depth=2 $(MYPYVY_OPTS) examples/pd/paxos_forall.pyv > paxos_forall.forward_explore_inv.2.log # ~5m
-# 	grep "  X  " paxos_forall.forward_explore_inv.2.log
-# 	time $(PYTHON) src/mypyvy.py pd-forward-explore-inv --unroll-to-depth=3 $(MYPYVY_OPTS) examples/pd/paxos_forall.pyv > paxos_forall.forward_explore_inv.3.log # ~5m
-# 	grep "  X  " paxos_forall.forward_explore_inv.3.log
-
-	# repeated-houdini --sharp
-	time $(PYTHON) src/mypyvy.py pd-repeated-houdini --sharp --clear-cache $(MYPYVY_OPTS) examples/lockserv.pyv > lockserv_clear_cache.log
-	# TODO: this fails because logic.State.eval does not support caching:
-	# time $(PYTHON) src/mypyvy.py pd-repeated-houdini --sharp --cache-only $(MYPYVY_OPTS)   examples/lockserv.pyv > lockserv_cache_only.log
-	# time $(PYTHON) src/mypyvy.py pd-repeated-houdini --sharp --clear-cache-memo --cache-only-discovered $(MYPYVY_OPTS) examples/lockserv.pyv > lockserv_only_discovered.log  # TODO: this currently fails due to not accurately detecting isomorphic states in the cache
-
-	# repeated-houdini --no-sharp
-	time $(PYTHON) src/mypyvy.py pd-repeated-houdini --no-sharp --clear-cache $(MYPYVY_OPTS) examples/lockserv.pyv > lockserv_nosharp_clear_cache.log
-	# TODO: uncomment the next line after fixing logic.State.eval to support caching:
-	# time $(PYTHON) src/mypyvy.py pd-repeated-houdini --no-sharp --cache-only $(MYPYVY_OPTS)   examples/lockserv.pyv > lockserv_nosharp_cache_only.log
-	# time $(PYTHON) src/mypyvy.py pd-repeated-houdini --no-sharp --clear-cache-memo --cache-only-discovered $(MYPYVY_OPTS) examples/lockserv.pyv > lockserv_nosharp_only_discovered.log # TODO: this currently fails due to not accurately detecting isomorphic states in the cache
-
-	# cdcl-invariant
-	time $(PYTHON) src/mypyvy.py pd-cdcl-invariant --clear-cache $(MYPYVY_OPTS) examples/lockserv.pyv > lockserv.cdcl_invariant_clear_cache.log
-	# TODO: uncomment the next line after fixing logic.State.eval to support caching:
-	# time $(PYTHON) src/mypyvy.py pd-cdcl-invariant --cache-only $(MYPYVY_OPTS) examples/lockserv.pyv > lockserv.cdcl_invariant_cache_only.log
-
-pd:
-	# primal-dual-houdini
-	# time $(PYTHON) src/mypyvy.py pd-primal-dual-houdini --clear-cache $(MYPYVY_OPTS) --no-restarts --no-all-subclauses --induction-width=1 examples/pd/lockserv.pyv > lockserv.primal_dual_houdini_1_clear_cache.log
-	# time $(PYTHON) src/mypyvy.py pd-primal-dual-houdini --cache-only $(MYPYVY_OPTS) --no-restarts --no-all-subclauses --induction-width=1 examples/pd/lockserv.pyv > lockserv.primal_dual_houdini_1_cache_only.log # TODO: this currently fails, should debug
-
-check-imports: $(patsubst %.py, %.importable, $(SRC_FILES))
-
-src/%.importable: src/%.py
-	@cd src; $(PYTHON) -c "import $(shell basename -s .py $<)" || { echo "file $< is not importable"; exit 1; }
-=======
 runmypyvy = time ( $(PYTHON) src/mypyvy.py $(1) $(MYPYVY_OPTS) $(2) > $(3).out && \
                    echo $$'\n'`head -n 1 $(3).out`$$'\n'`tail -n 1 $(3).out` )
 
@@ -265,7 +196,6 @@
 
 nightly:
 	python3 script/nightly.py
->>>>>>> f3215ddb
 
 clear-cache:
 	rm -iv examples/*.cache examples/*/*.cache
