--- conflicted
+++ resolved
@@ -12,7 +12,7 @@
 
 SRC_FILES := $(shell find src -name '*.py' -not -name '*parsetab*' -not -path '*/ply/*')
 
-test: check check-imports unit typecheck verify verify.cvc4 trace updr pd-old pd sep
+test: check check-imports unit typecheck verify verify.cvc4 trace updr pd-old pd sep kod
 
 style:
 	$(PYTHON) -m flake8 $(SRC_FILES) || true
@@ -24,12 +24,8 @@
 
 check-imports: $(patsubst %.py, %.importable, $(SRC_FILES))
 
-<<<<<<< HEAD
-test: check check-imports unit typecheck verify verify-pd trace updr pd-old pd sep kod
-=======
 src/%.importable: src/%.py check
 	@cd src; $(PYTHON) -c "import $(shell basename -s .py $<)" || { echo "file $< is not importable"; exit 1; }
->>>>>>> 514b9dd5
 
 unit: check check-imports
 	$(PYTHON) -m unittest discover -s src -v
@@ -49,92 +45,154 @@
 
 updr: examples/lockserv.updr examples/sharded-kv.updr
 
-<<<<<<< HEAD
-%.typecheck: %.pyv
-	$(PYTHON) src/mypyvy.py typecheck $(MYPYVY_OPTS) $<
-
-%.trace: %.pyv
-	$(PYTHON) src/mypyvy.py trace $(MYPYVY_OPTS) $<
-
-%.verify: %.pyv
-	time $(PYTHON) src/mypyvy.py verify $(MYPYVY_OPTS) $<
-
-%.updr: %.pyv
-	time $(PYTHON) src/mypyvy.py updr $(MYPYVY_OPTS) $<
-
-pd-old:
-	# enumerate-reachable-states
-	time $(PYTHON) src/mypyvy.py enumerate-reachable-states --clear-cache $(MYPYVY_OPTS) examples/lockserv.pyv > lockserv.enumerate_reachable_states.log
-	grep "found 25 states" lockserv.enumerate_reachable_states.log
-
-	# forward-explore-inv
-	time $(PYTHON) src/mypyvy.py pd-forward-explore-inv --clear-cache $(MYPYVY_OPTS) examples/lockserv_cnf.pyv > lockserv_cnf_clear_cache.log
-	# time $(PYTHON) src/mypyvy.py pd-forward-explore-inv --cache-only $(MYPYVY_OPTS)   examples/lockserv_cnf.pyv > lockserv_cnf_cache_only.log
-	# time $(PYTHON) src/mypyvy.py pd-forward-explore-inv --clear-cache-memo --cache-only-discovered $(MYPYVY_OPTS) examples/lockserv_cnf.pyv > lockserv_cnf_only_discovered.log  # TODO: this currently fails due to not accurately detecting isomorphic states in the cache
-
-	# forward-explore-inv with unrolling
-	time $(PYTHON) src/mypyvy.py pd-forward-explore-inv --unroll-to-depth=1 --clear-cache $(MYPYVY_OPTS) examples/lockserv.pyv > lockserv.forward_explore_inv.1.log
-	grep "  X  " lockserv.forward_explore_inv.1.log
-# 	time $(PYTHON) src/mypyvy.py pd-forward-explore-inv --unroll-to-depth=2 --clear-cache $(MYPYVY_OPTS) examples/lockserv.pyv > lockserv.forward_explore_inv.2.log
-# 	! grep "  X  " lockserv.forward_explore_inv.2.log
-# 	time $(PYTHON) src/mypyvy.py pd-forward-explore-inv --unroll-to-depth=3 --clear-cache $(MYPYVY_OPTS) examples/lockserv.pyv > lockserv.forward_explore_inv.3.log
-# 	! grep "  X  " lockserv.forward_explore_inv.3.log
-	time $(PYTHON) src/mypyvy.py pd-forward-explore-inv --unroll-to-depth=1 --clear-cache $(MYPYVY_OPTS) examples/pd/paxos_forall.pyv > paxos_forall.forward_explore_inv.1.log
-	grep "  X  " paxos_forall.forward_explore_inv.1.log
-#	time $(PYTHON) src/mypyvy.py pd-forward-explore-inv --unroll-to-depth=2 --clear-cache $(MYPYVY_OPTS) examples/pd/paxos_forall.pyv > paxos_forall.forward_explore_inv.2.log # ~5m
-# 	grep "  X  " paxos_forall.forward_explore_inv.2.log
-# 	time $(PYTHON) src/mypyvy.py pd-forward-explore-inv --unroll-to-depth=3 --clear-cache $(MYPYVY_OPTS) examples/pd/paxos_forall.pyv > paxos_forall.forward_explore_inv.3.log # ~5m
-# 	grep "  X  " paxos_forall.forward_explore_inv.3.log
-
-	# repeated-houdini --sharp
-	time $(PYTHON) src/mypyvy.py pd-repeated-houdini --sharp --clear-cache $(MYPYVY_OPTS) examples/lockserv.pyv > lockserv_clear_cache.log
-	# time $(PYTHON) src/mypyvy.py pd-repeated-houdini --sharp --cache-only $(MYPYVY_OPTS)   examples/lockserv.pyv > lockserv_cache_only.log # TODO: this is failing, maybe debug it
-	# time $(PYTHON) src/mypyvy.py pd-repeated-houdini --sharp --clear-cache-memo --cache-only-discovered $(MYPYVY_OPTS) examples/lockserv.pyv > lockserv_only_discovered.log  # TODO: this currently fails due to not accurately detecting isomorphic states in the cache
-
-	# repeated-houdini --no-sharp
-	time $(PYTHON) src/mypyvy.py pd-repeated-houdini --no-sharp --clear-cache $(MYPYVY_OPTS) examples/lockserv.pyv > lockserv_nosharp_clear_cache.log
-	# time $(PYTHON) src/mypyvy.py pd-repeated-houdini --no-sharp --cache-only $(MYPYVY_OPTS)   examples/lockserv.pyv > lockserv_nosharp_cache_only.log # TODO: this is failing, maybe debug it
-	# time $(PYTHON) src/mypyvy.py pd-repeated-houdini --no-sharp --clear-cache-memo --cache-only-discovered $(MYPYVY_OPTS) examples/lockserv.pyv > lockserv_nosharp_only_discovered.log # TODO: this currently fails due to not accurately detecting isomorphic states in the cache
-
-	# cdcl-invariant
-	time $(PYTHON) src/mypyvy.py pd-cdcl-invariant --clear-cache $(MYPYVY_OPTS) examples/lockserv.pyv > lockserv.cdcl_invariant_clear_cache.log
-	# time $(PYTHON) src/mypyvy.py pd-cdcl-invariant --cache-only $(MYPYVY_OPTS) examples/lockserv.pyv > lockserv.cdcl_invariant_cache_only.log
-
-pd:
-	# primal-dual-houdini
-
-	# should take about 1 minute
-	time $(PYTHON) src/mypyvy.py pd-primal-dual-houdini --clear-cache $(MYPYVY_OPTS) --no-restarts --no-all-subclauses --induction-width=1 --cpus 2 examples/pd/ring.pyv > ring.primal_dual_houdini_1_clear_cache.log
-	grep "Proved safety!" ring.primal_dual_houdini_1_clear_cache.log
-
-	# should take about 2 minutes
-	time $(PYTHON) src/mypyvy.py pd-primal-dual-houdini --clear-cache $(MYPYVY_OPTS) --no-restarts --no-all-subclauses --induction-width=1 --cpus 2 examples/pd/sharded-kv.pyv > sharded-kv.primal_dual_houdini_1_clear_cache.log
-	grep "Fixed point of induction width reached without a safety proof!" sharded-kv.primal_dual_houdini_1_clear_cache.log
-
-pd-long:
-	# primal-dual-houdini for problems that take a long time
-
-	# should take about 6 minutes
-	time $(PYTHON) src/mypyvy.py pd-primal-dual-houdini --clear-cache $(MYPYVY_OPTS) --no-restarts --no-all-subclauses --induction-width=1 --cpus 2 examples/pd/ring-id.pyv > ring-id.primal_dual_houdini_1_clear_cache.log
-	grep "Proved safety!" ring-id.primal_dual_houdini_1_clear_cache.log
-
-	# can take upto 2 hours
-	time $(PYTHON) src/mypyvy.py pd-primal-dual-houdini --clear-cache $(MYPYVY_OPTS) --no-restarts --no-all-subclauses --induction-width=1 --cpus 2 examples/pd/consensus_forall.pyv > consensus_forall.primal_dual_houdini_1_clear_cache.log
-	grep "Proved safety!" consensus_forall.primal_dual_houdini_1_clear_cache.log
-
-	# can take a few hours
-	time $(PYTHON) src/mypyvy.py pd-primal-dual-houdini --clear-cache $(MYPYVY_OPTS) --no-restarts --no-all-subclauses --induction-width=1 --cpus 2 examples/pd/lockserv.pyv > lockserv.primal_dual_houdini_1_clear_cache.log
-	grep -P "Proved safety\!$|Fixed point of induction width reached without a safety proof\!$" lockserv.primal_dual_houdini_1_clear_cache.log
-
-sep:
-	time $(PYTHON) src/mypyvy.py sep examples/pd/ring.pyv > ring.sep.log
-	grep "Successfully learned a total" ring.sep.log
-	time $(PYTHON) src/mypyvy.py sep examples/pd/ring-id.pyv > ring-id.sep.log
-	grep "Successfully learned a total" ring-id.sep.log
-	time $(PYTHON) src/mypyvy.py sep examples/pd/lockserv.pyv > lockserv.sep.log
-	grep "Successfully learned a total" lockserv.sep.log
-	time $(PYTHON) src/mypyvy.py sep examples/pd/consensus_forall.pyv > consensus_forall.sep.log
-	grep "Successfully learned a total" consensus_forall.sep.log
+runmypyvy = time ( $(PYTHON) src/mypyvy.py $(1) $(MYPYVY_OPTS) $(2) > $(3).out && \
+                   echo $$'\n'`head -n 1 $(3).out`$$'\n'`tail -n 1 $(3).out` )
+
+runmypyvy_grep = time ( $(PYTHON) src/mypyvy.py $(1) $(MYPYVY_OPTS) $(2) > $(3).out && \
+                        echo $$'\n'`head -n 1 $(3).out` && \
+                        grep $(4) $(3).out )
+
+%.typecheck: %.pyv prelude
+	$(PYTHON) src/mypyvy.py typecheck $(MYPYVY_OPTS) $< > $@.out
+
+%.verify: %.pyv prelude
+	$(call runmypyvy, verify --exit-0, $<, $@)
+
+%.verify.cvc4: %.pyv prelude
+	$(call runmypyvy, verify --exit-0 --cvc4, $<, $@)
+
+%.trace: %.pyv prelude
+	$(call runmypyvy, trace, $<, $@)
+
+%.updr: %.pyv prelude
+	$(call runmypyvy, updr, $<, $@)
+
+pd-old: prelude
+# enumerate-reachable-states
+	$(call runmypyvy_grep, \
+	enumerate-reachable-states --clear-cache, \
+	examples/pd/lockserv.pyv, \
+	examples/pd/lockserv.enumerate-reachable-states, \
+	"found 25 states")
+
+# forward-explore-inv
+	$(call runmypyvy_grep, \
+	pd-forward-explore-inv --clear-cache, \
+	examples/pd/lockserv_cnf.pyv, \
+	examples/pd/lockserv_cnf.forward-explore-inv, \
+	-P "  [VX]  ")
+#	time $(PYTHON) src/mypyvy.py pd-forward-explore-inv --clear-cache-memo --cache-only-discovered $(MYPYVY_OPTS) examples/pd/lockserv_cnf.pyv > lockserv_cnf_only_discovered.out  # TODO: this currently fails due to not accurately detecting isomorphic states in the cache
+
+# forward-explore-inv with unrolling
+	$(call runmypyvy_grep, \
+	pd-forward-explore-inv --clear-cache --unroll-to-depth=1, \
+	examples/pd/lockserv.pyv, \
+	examples/pd/lockserv.forward-explore-inv.1, \
+	-P "  [VX]  ")
+	$(call runmypyvy_grep, \
+	pd-forward-explore-inv --clear-cache --unroll-to-depth=2, \
+	examples/pd/lockserv.pyv, \
+	examples/pd/lockserv.forward-explore-inv.2, \
+	-P "  [VX]  ")
+	$(call runmypyvy_grep, \
+	pd-forward-explore-inv --clear-cache --unroll-to-depth=3, \
+	examples/pd/lockserv.pyv, \
+	examples/pd/lockserv.forward-explore-inv.3, \
+	-P "  [VX]  ")
+
+	$(call runmypyvy_grep, \
+	pd-forward-explore-inv --clear-cache --unroll-to-depth=1, \
+	examples/pd/paxos_forall.pyv, \
+	examples/pd/paxos_forall.forward-explore-inv.1, \
+	-P "  [VX]  ")
+	$(call runmypyvy_grep, \
+	pd-forward-explore-inv --clear-cache --unroll-to-depth=2, \
+	examples/pd/paxos_forall.pyv, \
+	examples/pd/paxos_forall.forward-explore-inv.2, \
+	-P "  [VX]  ")
+#	$(call runmypyvy_grep, \
+#	pd-forward-explore-inv --clear-cache --unroll-to-depth=3, \
+#	examples/pd/paxos_forall.pyv, \
+#	examples/pd/paxos_forall.forward-explore-inv.3, \
+#	-P "  [VX]  ")
+
+# repeated-houdini --sharp
+	$(call runmypyvy_grep, \
+	pd-repeated-houdini --sharp --clear-cache, \
+	examples/pd/lockserv.pyv, \
+	examples/pd/lockserv.repeated-houdini.sharp, \
+	"Implies safety!")
+#	time $(PYTHON) src/mypyvy.py pd-repeated-houdini --sharp --cache-only $(MYPYVY_OPTS)   examples/pd/lockserv.pyv > lockserv_cache_only.out # TODO: this is failing, maybe debug it
+#	time $(PYTHON) src/mypyvy.py pd-repeated-houdini --sharp --clear-cache-memo --cache-only-discovered $(MYPYVY_OPTS) examples/pd/lockserv.pyv > lockserv_only_discovered.out  # TODO: this currently fails due to not accurately detecting isomorphic states in the cache
+
+# repeated-houdini --no-sharp
+	$(call runmypyvy_grep, \
+	pd-repeated-houdini --sharp --clear-cache, \
+	examples/pd/lockserv.pyv, \
+	examples/pd/lockserv.repeated-houdini.no-sharp, \
+	"Implies safety!")
+#	time $(PYTHON) src/mypyvy.py pd-repeated-houdini --no-sharp --cache-only $(MYPYVY_OPTS)   examples/pd/lockserv.pyv > lockserv_nosharp_cache_only.out # TODO: this is failing, maybe debug it
+#	time $(PYTHON) src/mypyvy.py pd-repeated-houdini --no-sharp --clear-cache-memo --cache-only-discovered $(MYPYVY_OPTS) examples/pd/lockserv.pyv > lockserv_nosharp_only_discovered.out # TODO: this currently fails due to not accurately detecting isomorphic states in the cache
+
+# cdcl-invariant
+	$(call runmypyvy_grep, \
+	pd-cdcl-invariant --clear-cache, \
+	examples/pd/lockserv.pyv, \
+	examples/pd/lockserv.cdcl-invariant, \
+	"Implies safety!")
+#	time $(PYTHON) src/mypyvy.py pd-cdcl-invariant --cache-only $(MYPYVY_OPTS) examples/pd/lockserv.pyv > lockserv.cdcl_invariant_cache_only.out
+
+pd: prelude
+# primal-dual-houdini
+
+# should take about 1 minute
+	$(call runmypyvy_grep, \
+	pd-primal-dual-houdini --clear-cache --no-restarts --no-all-subclauses --induction-width=1 --cpus 2, \
+	examples/pd/ring.pyv, \
+	examples/pd/ring.primal-dual-houdini, \
+	"Proved safety!")
+
+# should take about 2 minutes
+	$(call runmypyvy_grep, \
+	pd-primal-dual-houdini --clear-cache --no-restarts --no-all-subclauses --induction-width=1 --cpus 2, \
+	examples/pd/sharded-kv.pyv, \
+	examples/pd/sharded-kv.prima-dual-houdini, \
+	"Fixed point of induction width reached without a safety proof!")
+
+pd-long: prelude
+# primal-dual-houdini for problems that take a long time
+
+# should take about 6 minutes
+	$(call runmypyvy_grep, \
+	pd-primal-dual-houdini --clear-cache --no-restarts --no-all-subclauses --induction-width=1 --cpus 2, \
+	examples/pd/ring-id.pyv, \
+	examples/pd/ring-id.primal-dual-houdini, \
+	"Proved safety!")
+
+# can take upto 2 hours
+	$(call runmypyvy_grep, \
+	pd-primal-dual-houdini --clear-cache --no-restarts --no-all-subclauses --induction-width=1 --cpus 2, \
+	examples/pd/consensus_forall.pyv, \
+	examples/pd/consensus_forall.primal-dual-houdini, \
+	"Proved safety!")
+
+# can take a few hours
+	$(call runmypyvy_grep, \
+	pd-primal-dual-houdini --clear-cache --no-restarts --no-all-subclauses --induction-width=1 --cpus 2, \
+	examples/pd/lockserv.pyv, \
+	examples/pd/lockserv.primal-dual-houdini, \
+	-P "Proved safety\!$$|Fixed point of induction width reached without a safety proof\!$$")
+
+sep: \
+	examples/pd/ring.sep \
+	examples/pd/ring-id.sep \
+	examples/pd/lockserv.sep \
+	examples/pd/consensus_forall.sep \
+
+%.sep: %.pyv prelude
+	time ( $(PYTHON) src/mypyvy.py sep $(MYPYVY_OPTS) $< > $@.out && \
+		echo && head -n 1 $@.out && \
+		grep "Successfully learned a total" $@.out )
 
 kod:
 	time $(PYTHON) src/mypyvy.py kod-verify examples/pd/ring.pyv 
@@ -143,161 +201,6 @@
 	time $(PYTHON) src/mypyvy.py kod-verify examples/pd/consensus_forall.pyv
 	time $(PYTHON) src/mypyvy.py sep examples/pd/stoppable_paxos_forall.pyv > stoppable_paxos_forall.sep.log
 
-check-imports: $(patsubst %.py, %.importable, $(SRC_FILES))
-
-src/%.importable: src/%.py
-	@cd src; $(PYTHON) -c "import $(shell basename -s .py $<)" || { echo "file $< is not importable"; exit 1; }
-=======
-runmypyvy = time ( $(PYTHON) src/mypyvy.py $(1) $(MYPYVY_OPTS) $(2) > $(3).out && \
-                   echo $$'\n'`head -n 1 $(3).out`$$'\n'`tail -n 1 $(3).out` )
-
-runmypyvy_grep = time ( $(PYTHON) src/mypyvy.py $(1) $(MYPYVY_OPTS) $(2) > $(3).out && \
-                        echo $$'\n'`head -n 1 $(3).out` && \
-                        grep $(4) $(3).out )
-
-%.typecheck: %.pyv prelude
-	$(PYTHON) src/mypyvy.py typecheck $(MYPYVY_OPTS) $< > $@.out
-
-%.verify: %.pyv prelude
-	$(call runmypyvy, verify --exit-0, $<, $@)
-
-%.verify.cvc4: %.pyv prelude
-	$(call runmypyvy, verify --exit-0 --cvc4, $<, $@)
-
-%.trace: %.pyv prelude
-	$(call runmypyvy, trace, $<, $@)
-
-%.updr: %.pyv prelude
-	$(call runmypyvy, updr, $<, $@)
-
-pd-old: prelude
-# enumerate-reachable-states
-	$(call runmypyvy_grep, \
-	enumerate-reachable-states --clear-cache, \
-	examples/pd/lockserv.pyv, \
-	examples/pd/lockserv.enumerate-reachable-states, \
-	"found 25 states")
-
-# forward-explore-inv
-	$(call runmypyvy_grep, \
-	pd-forward-explore-inv --clear-cache, \
-	examples/pd/lockserv_cnf.pyv, \
-	examples/pd/lockserv_cnf.forward-explore-inv, \
-	-P "  [VX]  ")
-#	time $(PYTHON) src/mypyvy.py pd-forward-explore-inv --clear-cache-memo --cache-only-discovered $(MYPYVY_OPTS) examples/pd/lockserv_cnf.pyv > lockserv_cnf_only_discovered.out  # TODO: this currently fails due to not accurately detecting isomorphic states in the cache
-
-# forward-explore-inv with unrolling
-	$(call runmypyvy_grep, \
-	pd-forward-explore-inv --clear-cache --unroll-to-depth=1, \
-	examples/pd/lockserv.pyv, \
-	examples/pd/lockserv.forward-explore-inv.1, \
-	-P "  [VX]  ")
-	$(call runmypyvy_grep, \
-	pd-forward-explore-inv --clear-cache --unroll-to-depth=2, \
-	examples/pd/lockserv.pyv, \
-	examples/pd/lockserv.forward-explore-inv.2, \
-	-P "  [VX]  ")
-	$(call runmypyvy_grep, \
-	pd-forward-explore-inv --clear-cache --unroll-to-depth=3, \
-	examples/pd/lockserv.pyv, \
-	examples/pd/lockserv.forward-explore-inv.3, \
-	-P "  [VX]  ")
-
-	$(call runmypyvy_grep, \
-	pd-forward-explore-inv --clear-cache --unroll-to-depth=1, \
-	examples/pd/paxos_forall.pyv, \
-	examples/pd/paxos_forall.forward-explore-inv.1, \
-	-P "  [VX]  ")
-	$(call runmypyvy_grep, \
-	pd-forward-explore-inv --clear-cache --unroll-to-depth=2, \
-	examples/pd/paxos_forall.pyv, \
-	examples/pd/paxos_forall.forward-explore-inv.2, \
-	-P "  [VX]  ")
-#	$(call runmypyvy_grep, \
-#	pd-forward-explore-inv --clear-cache --unroll-to-depth=3, \
-#	examples/pd/paxos_forall.pyv, \
-#	examples/pd/paxos_forall.forward-explore-inv.3, \
-#	-P "  [VX]  ")
-
-# repeated-houdini --sharp
-	$(call runmypyvy_grep, \
-	pd-repeated-houdini --sharp --clear-cache, \
-	examples/pd/lockserv.pyv, \
-	examples/pd/lockserv.repeated-houdini.sharp, \
-	"Implies safety!")
-#	time $(PYTHON) src/mypyvy.py pd-repeated-houdini --sharp --cache-only $(MYPYVY_OPTS)   examples/pd/lockserv.pyv > lockserv_cache_only.out # TODO: this is failing, maybe debug it
-#	time $(PYTHON) src/mypyvy.py pd-repeated-houdini --sharp --clear-cache-memo --cache-only-discovered $(MYPYVY_OPTS) examples/pd/lockserv.pyv > lockserv_only_discovered.out  # TODO: this currently fails due to not accurately detecting isomorphic states in the cache
-
-# repeated-houdini --no-sharp
-	$(call runmypyvy_grep, \
-	pd-repeated-houdini --sharp --clear-cache, \
-	examples/pd/lockserv.pyv, \
-	examples/pd/lockserv.repeated-houdini.no-sharp, \
-	"Implies safety!")
-#	time $(PYTHON) src/mypyvy.py pd-repeated-houdini --no-sharp --cache-only $(MYPYVY_OPTS)   examples/pd/lockserv.pyv > lockserv_nosharp_cache_only.out # TODO: this is failing, maybe debug it
-#	time $(PYTHON) src/mypyvy.py pd-repeated-houdini --no-sharp --clear-cache-memo --cache-only-discovered $(MYPYVY_OPTS) examples/pd/lockserv.pyv > lockserv_nosharp_only_discovered.out # TODO: this currently fails due to not accurately detecting isomorphic states in the cache
-
-# cdcl-invariant
-	$(call runmypyvy_grep, \
-	pd-cdcl-invariant --clear-cache, \
-	examples/pd/lockserv.pyv, \
-	examples/pd/lockserv.cdcl-invariant, \
-	"Implies safety!")
-#	time $(PYTHON) src/mypyvy.py pd-cdcl-invariant --cache-only $(MYPYVY_OPTS) examples/pd/lockserv.pyv > lockserv.cdcl_invariant_cache_only.out
-
-pd: prelude
-# primal-dual-houdini
-
-# should take about 1 minute
-	$(call runmypyvy_grep, \
-	pd-primal-dual-houdini --clear-cache --no-restarts --no-all-subclauses --induction-width=1 --cpus 2, \
-	examples/pd/ring.pyv, \
-	examples/pd/ring.primal-dual-houdini, \
-	"Proved safety!")
-
-# should take about 2 minutes
-	$(call runmypyvy_grep, \
-	pd-primal-dual-houdini --clear-cache --no-restarts --no-all-subclauses --induction-width=1 --cpus 2, \
-	examples/pd/sharded-kv.pyv, \
-	examples/pd/sharded-kv.prima-dual-houdini, \
-	"Fixed point of induction width reached without a safety proof!")
-
-pd-long: prelude
-# primal-dual-houdini for problems that take a long time
-
-# should take about 6 minutes
-	$(call runmypyvy_grep, \
-	pd-primal-dual-houdini --clear-cache --no-restarts --no-all-subclauses --induction-width=1 --cpus 2, \
-	examples/pd/ring-id.pyv, \
-	examples/pd/ring-id.primal-dual-houdini, \
-	"Proved safety!")
-
-# can take upto 2 hours
-	$(call runmypyvy_grep, \
-	pd-primal-dual-houdini --clear-cache --no-restarts --no-all-subclauses --induction-width=1 --cpus 2, \
-	examples/pd/consensus_forall.pyv, \
-	examples/pd/consensus_forall.primal-dual-houdini, \
-	"Proved safety!")
-
-# can take a few hours
-	$(call runmypyvy_grep, \
-	pd-primal-dual-houdini --clear-cache --no-restarts --no-all-subclauses --induction-width=1 --cpus 2, \
-	examples/pd/lockserv.pyv, \
-	examples/pd/lockserv.primal-dual-houdini, \
-	-P "Proved safety\!$$|Fixed point of induction width reached without a safety proof\!$$")
-
-sep: \
-	examples/pd/ring.sep \
-	examples/pd/ring-id.sep \
-	examples/pd/lockserv.sep \
-	examples/pd/consensus_forall.sep \
-
-%.sep: %.pyv prelude
-	time ( $(PYTHON) src/mypyvy.py sep $(MYPYVY_OPTS) $< > $@.out && \
-		echo && head -n 1 $@.out && \
-		grep "Successfully learned a total" $@.out )
->>>>>>> 514b9dd5
-
 nightly:
 	python3 script/nightly.py
 
